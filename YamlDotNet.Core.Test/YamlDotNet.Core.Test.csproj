--- conflicted
+++ resolved
@@ -1,121 +1,119 @@
-﻿<?xml version="1.0" encoding="utf-8"?>
-<Project ToolsVersion="4.0" DefaultTargets="Build" xmlns="http://schemas.microsoft.com/developer/msbuild/2003">
-  <Import Project="$(MSBuildExtensionsPath)\$(MSBuildToolsVersion)\Microsoft.Common.props" Condition="Exists('$(MSBuildExtensionsPath)\$(MSBuildToolsVersion)\Microsoft.Common.props')" />
-  <PropertyGroup>
-    <Configuration Condition=" '$(Configuration)' == '' ">Debug</Configuration>
-    <Platform Condition=" '$(Platform)' == '' ">AnyCPU</Platform>
-    <ProjectGuid>{16D8043D-C3DB-4868-BFF3-B2EBDF537AAA}</ProjectGuid>
-    <OutputType>Library</OutputType>
-    <AppDesignerFolder>Properties</AppDesignerFolder>
-    <RootNamespace>YamlDotNet.Core.Test</RootNamespace>
-    <AssemblyName>YamlDotNet.Core.Test</AssemblyName>
-    <TargetFrameworkVersion>v4.5</TargetFrameworkVersion>
-    <FileAlignment>512</FileAlignment>
-    <SolutionDir Condition="$(SolutionDir) == '' Or $(SolutionDir) == '*Undefined*'">..\</SolutionDir>
-    <RestorePackages>true</RestorePackages>
-  </PropertyGroup>
-  <PropertyGroup Condition=" '$(Configuration)|$(Platform)' == 'Debug|AnyCPU' ">
-    <DebugSymbols>true</DebugSymbols>
-    <DebugType>full</DebugType>
-    <Optimize>false</Optimize>
-    <OutputPath>bin\Debug\</OutputPath>
-    <DefineConstants>DEBUG;TRACE;TEST_DUMP</DefineConstants>
-    <ErrorReport>prompt</ErrorReport>
-    <WarningLevel>4</WarningLevel>
-  </PropertyGroup>
-  <PropertyGroup Condition=" '$(Configuration)|$(Platform)' == 'Release|AnyCPU' ">
-    <DebugType>pdbonly</DebugType>
-    <Optimize>true</Optimize>
-    <OutputPath>bin\Release\</OutputPath>
-    <DefineConstants>TRACE</DefineConstants>
-    <ErrorReport>prompt</ErrorReport>
-    <WarningLevel>4</WarningLevel>
-  </PropertyGroup>
-  <ItemGroup>
-<<<<<<< HEAD
-    <Reference Include="FakeItEasy">
-      <HintPath>..\packages\FakeItEasy.1.13.1\lib\net40\FakeItEasy.dll</HintPath>
-=======
-    <Reference Include="FluentAssertions">
-      <HintPath>..\packages\FluentAssertions.2.1.0.0\lib\net45\FluentAssertions.dll</HintPath>
->>>>>>> 5264e251
-    </Reference>
-    <Reference Include="System" />
-    <Reference Include="System.Core" />
-    <Reference Include="System.Xml.Linq" />
-    <Reference Include="System.Data.DataSetExtensions" />
-    <Reference Include="Microsoft.CSharp" />
-    <Reference Include="System.Data" />
-    <Reference Include="System.Xml" />
-    <Reference Include="xunit">
-      <HintPath>..\packages\xunit.1.9.1\lib\net20\xunit.dll</HintPath>
-    </Reference>
-    <Reference Include="xunit.extensions">
-      <HintPath>..\packages\xunit.extensions.1.9.1\lib\net20\xunit.extensions.dll</HintPath>
-    </Reference>
-  </ItemGroup>
-  <ItemGroup>
-    <Compile Include="Dump.cs" />
-    <Compile Include="EmitterTests.cs" />
-    <Compile Include="InsertionQueueTests.cs" />
-    <Compile Include="LookAheadBufferTests.cs" />
-    <Compile Include="ParserTests.cs" />
-    <Compile Include="Properties\AssemblyInfo.cs" />
-    <Compile Include="ScannerTests.cs" />
-    <Compile Include="YamlTest.cs" />
-  </ItemGroup>
-  <ItemGroup>
-    <EmbeddedResource Include="files\backreference.yaml" />
-    <EmbeddedResource Include="files\backwardsAlias.yaml" />
-    <EmbeddedResource Include="files\converter.yaml" />
-    <EmbeddedResource Include="files\convertible.yaml" />
-    <EmbeddedResource Include="files\dictionary.yaml" />
-    <EmbeddedResource Include="files\dictionaryExplicit.yaml" />
-    <EmbeddedResource Include="files\empty.yaml" />
-    <EmbeddedResource Include="files\explicitType.yaml" />
-    <EmbeddedResource Include="files\fail-backreference.yaml" />
-    <EmbeddedResource Include="files\forwardAlias.yaml" />
-    <EmbeddedResource Include="files\invalid-reference.yaml" />
-    <EmbeddedResource Include="files\list.yaml" />
-    <EmbeddedResource Include="files\listExplicit.yaml" />
-    <EmbeddedResource Include="files\listOfDictionaries.yaml" />
-    <EmbeddedResource Include="files\local-tags.yaml" />
-    <EmbeddedResource Include="files\namingConvention.yaml" />
-    <EmbeddedResource Include="files\sample.yaml" />
-    <EmbeddedResource Include="files\tags.yaml" />
-    <EmbeddedResource Include="files\test1.yaml" />
-    <EmbeddedResource Include="files\test10.yaml" />
-    <EmbeddedResource Include="files\test11.yaml" />
-    <EmbeddedResource Include="files\test12.yaml" />
-    <EmbeddedResource Include="files\test13.yaml" />
-    <EmbeddedResource Include="files\test14.yaml" />
-    <EmbeddedResource Include="files\test2.yaml" />
-    <EmbeddedResource Include="files\test3.yaml" />
-    <EmbeddedResource Include="files\test4.yaml" />
-    <EmbeddedResource Include="files\test5.yaml" />
-    <EmbeddedResource Include="files\test6.yaml" />
-    <EmbeddedResource Include="files\test7.yaml" />
-    <EmbeddedResource Include="files\test8.yaml" />
-    <EmbeddedResource Include="files\test9.yaml" />
-    <None Include="packages.config" />
-  </ItemGroup>
-  <ItemGroup>
-    <ProjectReference Include="..\YamlDotNet.Core\YamlDotNet.Core.csproj">
-      <Project>{bf32de1b-6276-4341-b212-f8862adbba7a}</Project>
-      <Name>YamlDotNet.Core</Name>
-    </ProjectReference>
-    <ProjectReference Include="..\YamlDotNet.RepresentationModel\YamlDotNet.RepresentationModel.csproj">
-      <Project>{21ca0077-e15c-446d-9c43-f6d3f9d09687}</Project>
-      <Name>YamlDotNet.RepresentationModel</Name>
-    </ProjectReference>
-  </ItemGroup>
-  <Import Project="$(MSBuildToolsPath)\Microsoft.CSharp.targets" />
-  <Import Project="$(SolutionDir)\.nuget\NuGet.targets" Condition="Exists('$(SolutionDir)\.nuget\NuGet.targets')" />
-  <!-- To modify your build process, add your task inside one of the targets below and uncomment it. 
-       Other similar extension points exist, see Microsoft.Common.targets.
-  <Target Name="BeforeBuild">
-  </Target>
-  <Target Name="AfterBuild">
-  </Target>
-  -->
+﻿<?xml version="1.0" encoding="utf-8"?>
+<Project ToolsVersion="4.0" DefaultTargets="Build" xmlns="http://schemas.microsoft.com/developer/msbuild/2003">
+  <Import Project="$(MSBuildExtensionsPath)\$(MSBuildToolsVersion)\Microsoft.Common.props" Condition="Exists('$(MSBuildExtensionsPath)\$(MSBuildToolsVersion)\Microsoft.Common.props')" />
+  <PropertyGroup>
+    <Configuration Condition=" '$(Configuration)' == '' ">Debug</Configuration>
+    <Platform Condition=" '$(Platform)' == '' ">AnyCPU</Platform>
+    <ProjectGuid>{16D8043D-C3DB-4868-BFF3-B2EBDF537AAA}</ProjectGuid>
+    <OutputType>Library</OutputType>
+    <AppDesignerFolder>Properties</AppDesignerFolder>
+    <RootNamespace>YamlDotNet.Core.Test</RootNamespace>
+    <AssemblyName>YamlDotNet.Core.Test</AssemblyName>
+    <TargetFrameworkVersion>v4.5</TargetFrameworkVersion>
+    <FileAlignment>512</FileAlignment>
+    <SolutionDir Condition="$(SolutionDir) == '' Or $(SolutionDir) == '*Undefined*'">..\</SolutionDir>
+    <RestorePackages>true</RestorePackages>
+  </PropertyGroup>
+  <PropertyGroup Condition=" '$(Configuration)|$(Platform)' == 'Debug|AnyCPU' ">
+    <DebugSymbols>true</DebugSymbols>
+    <DebugType>full</DebugType>
+    <Optimize>false</Optimize>
+    <OutputPath>bin\Debug\</OutputPath>
+    <DefineConstants>DEBUG;TRACE;TEST_DUMP</DefineConstants>
+    <ErrorReport>prompt</ErrorReport>
+    <WarningLevel>4</WarningLevel>
+  </PropertyGroup>
+  <PropertyGroup Condition=" '$(Configuration)|$(Platform)' == 'Release|AnyCPU' ">
+    <DebugType>pdbonly</DebugType>
+    <Optimize>true</Optimize>
+    <OutputPath>bin\Release\</OutputPath>
+    <DefineConstants>TRACE</DefineConstants>
+    <ErrorReport>prompt</ErrorReport>
+    <WarningLevel>4</WarningLevel>
+  </PropertyGroup>
+  <ItemGroup>
+    <Reference Include="FakeItEasy">
+      <HintPath>..\packages\FakeItEasy.1.13.1\lib\net40\FakeItEasy.dll</HintPath>
+    </Reference>
+    <Reference Include="FluentAssertions">
+      <HintPath>..\packages\FluentAssertions.2.1.0.0\lib\net45\FluentAssertions.dll</HintPath>
+    </Reference>
+    <Reference Include="System" />
+    <Reference Include="System.Core" />
+    <Reference Include="System.Xml.Linq" />
+    <Reference Include="System.Data.DataSetExtensions" />
+    <Reference Include="Microsoft.CSharp" />
+    <Reference Include="System.Data" />
+    <Reference Include="System.Xml" />
+    <Reference Include="xunit">
+      <HintPath>..\packages\xunit.1.9.1\lib\net20\xunit.dll</HintPath>
+    </Reference>
+    <Reference Include="xunit.extensions">
+      <HintPath>..\packages\xunit.extensions.1.9.1\lib\net20\xunit.extensions.dll</HintPath>
+    </Reference>
+  </ItemGroup>
+  <ItemGroup>
+    <Compile Include="Dump.cs" />
+    <Compile Include="EmitterTests.cs" />
+    <Compile Include="InsertionQueueTests.cs" />
+    <Compile Include="LookAheadBufferTests.cs" />
+    <Compile Include="ParserTests.cs" />
+    <Compile Include="Properties\AssemblyInfo.cs" />
+    <Compile Include="ScannerTests.cs" />
+    <Compile Include="YamlTest.cs" />
+  </ItemGroup>
+  <ItemGroup>
+    <EmbeddedResource Include="files\backreference.yaml" />
+    <EmbeddedResource Include="files\backwardsAlias.yaml" />
+    <EmbeddedResource Include="files\converter.yaml" />
+    <EmbeddedResource Include="files\convertible.yaml" />
+    <EmbeddedResource Include="files\dictionary.yaml" />
+    <EmbeddedResource Include="files\dictionaryExplicit.yaml" />
+    <EmbeddedResource Include="files\empty.yaml" />
+    <EmbeddedResource Include="files\explicitType.yaml" />
+    <EmbeddedResource Include="files\fail-backreference.yaml" />
+    <EmbeddedResource Include="files\forwardAlias.yaml" />
+    <EmbeddedResource Include="files\invalid-reference.yaml" />
+    <EmbeddedResource Include="files\list.yaml" />
+    <EmbeddedResource Include="files\listExplicit.yaml" />
+    <EmbeddedResource Include="files\listOfDictionaries.yaml" />
+    <EmbeddedResource Include="files\local-tags.yaml" />
+    <EmbeddedResource Include="files\namingConvention.yaml" />
+    <EmbeddedResource Include="files\sample.yaml" />
+    <EmbeddedResource Include="files\tags.yaml" />
+    <EmbeddedResource Include="files\test1.yaml" />
+    <EmbeddedResource Include="files\test10.yaml" />
+    <EmbeddedResource Include="files\test11.yaml" />
+    <EmbeddedResource Include="files\test12.yaml" />
+    <EmbeddedResource Include="files\test13.yaml" />
+    <EmbeddedResource Include="files\test14.yaml" />
+    <EmbeddedResource Include="files\test2.yaml" />
+    <EmbeddedResource Include="files\test3.yaml" />
+    <EmbeddedResource Include="files\test4.yaml" />
+    <EmbeddedResource Include="files\test5.yaml" />
+    <EmbeddedResource Include="files\test6.yaml" />
+    <EmbeddedResource Include="files\test7.yaml" />
+    <EmbeddedResource Include="files\test8.yaml" />
+    <EmbeddedResource Include="files\test9.yaml" />
+    <None Include="packages.config" />
+  </ItemGroup>
+  <ItemGroup>
+    <ProjectReference Include="..\YamlDotNet.Core\YamlDotNet.Core.csproj">
+      <Project>{bf32de1b-6276-4341-b212-f8862adbba7a}</Project>
+      <Name>YamlDotNet.Core</Name>
+    </ProjectReference>
+    <ProjectReference Include="..\YamlDotNet.RepresentationModel\YamlDotNet.RepresentationModel.csproj">
+      <Project>{21ca0077-e15c-446d-9c43-f6d3f9d09687}</Project>
+      <Name>YamlDotNet.RepresentationModel</Name>
+    </ProjectReference>
+  </ItemGroup>
+  <Import Project="$(MSBuildToolsPath)\Microsoft.CSharp.targets" />
+  <Import Project="$(SolutionDir)\.nuget\NuGet.targets" Condition="Exists('$(SolutionDir)\.nuget\NuGet.targets')" />
+  <!-- To modify your build process, add your task inside one of the targets below and uncomment it. 
+       Other similar extension points exist, see Microsoft.Common.targets.
+  <Target Name="BeforeBuild">
+  </Target>
+  <Target Name="AfterBuild">
+  </Target>
+  -->
 </Project>