--- conflicted
+++ resolved
@@ -1,339 +1,337 @@
-//  This file is part of YamlDotNet - A .NET library for YAML.
-//  Copyright (c) Antoine Aubry and contributors
-
-//  Permission is hereby granted, free of charge, to any person obtaining a copy of
-//  this software and associated documentation files (the "Software"), to deal in
-//  the Software without restriction, including without limitation the rights to
-//  use, copy, modify, merge, publish, distribute, sublicense, and/or sell copies
-//  of the Software, and to permit persons to whom the Software is furnished to do
-//  so, subject to the following conditions:
-
-//  The above copyright notice and this permission notice shall be included in all
-//  copies or substantial portions of the Software.
-
-//  THE SOFTWARE IS PROVIDED "AS IS", WITHOUT WARRANTY OF ANY KIND, EXPRESS OR
-//  IMPLIED, INCLUDING BUT NOT LIMITED TO THE WARRANTIES OF MERCHANTABILITY,
-//  FITNESS FOR A PARTICULAR PURPOSE AND NONINFRINGEMENT. IN NO EVENT SHALL THE
-//  AUTHORS OR COPYRIGHT HOLDERS BE LIABLE FOR ANY CLAIM, DAMAGES OR OTHER
-//  LIABILITY, WHETHER IN AN ACTION OF CONTRACT, TORT OR OTHERWISE, ARISING FROM,
-//  OUT OF OR IN CONNECTION WITH THE SOFTWARE OR THE USE OR OTHER DEALINGS IN THE
-//  SOFTWARE.
-
-using FluentAssertions;
-using System;
-using System.Collections.Generic;
-using System.IO;
-using System.Linq;
-using System.Text;
-using Xunit;
-using YamlDotNet.Core;
-using YamlDotNet.Core.Events;
-using YamlDotNet.RepresentationModel;
-
-namespace YamlDotNet.Test.Core
-{
-	public class EmitterTests : EmitterTestsHelper
-	{
-		[Theory]
-		[InlineData("01-directives.yaml")]
-		[InlineData("02-scalar-in-imp-doc.yaml")]
-		[InlineData("03-scalar-in-exp-doc.yaml")]
-		[InlineData("04-scalars-in-multi-docs.yaml")]
-		[InlineData("05-circular-sequence.yaml")]
-		[InlineData("06-float-tag.yaml")]
-		[InlineData("07-scalar-styles.yaml")]
-		[InlineData("08-flow-sequence.yaml")]
-		[InlineData("09-flow-mapping.yaml")]
-		[InlineData("10-mixed-nodes-in-sequence.yaml")]
-		[InlineData("11-mixed-nodes-in-mapping.yaml")]
-		[InlineData("12-compact-sequence.yaml")]
-		[InlineData("13-compact-mapping.yaml")]
-		[InlineData("14-mapping-wo-indent.yaml")]
-		public void CompareOriginalAndEmittedText(string filename)
-		{
-			var stream = Yaml.StreamFrom(filename);
-
-			var originalEvents = ParsingEventsOf(stream.ReadToEnd());
-			originalEvents.Run(x => Dump.WriteLine(x));
-			var emittedText = EmittedTextFrom(originalEvents);
-			Dump.WriteLine(emittedText);
-			var emittedEvents = ParsingEventsOf(emittedText);
-			emittedEvents.Run(x => Dump.WriteLine(x));
-
-			emittedEvents.ShouldAllBeEquivalentTo(originalEvents,
-				opt => opt.Excluding(@event => @event.Start)
-						  .Excluding(@event => @event.End)
-						  .Excluding((ParsingEvent @event) => ((DocumentEnd)@event).IsImplicit));
-		}
-
-		private IList<ParsingEvent> ParsingEventsOf(string text)
-		{
-			var parser = new Parser(new StringReader(text));
-			return EnumerationOf(parser).ToList();
-		}
-
-		private IEnumerable<ParsingEvent> EnumerationOf(IParser parser)
-		{
-			while (parser.MoveNext())
-			{
-				yield return parser.Current;
-			}
-		}
-
-		[Fact]
-		public void PlainScalarCanBeFollowedByImplicitDocument()
-		{
-			var events = StreamOf(
-				DocumentWith(PlainScalar("test")),
-				DocumentWith(PlainScalar("test")));
-
-			var yaml = EmittedTextFrom(events);
-
-			yaml.Should().Contain(Lines("test", "--- test"));
-		}
-
-		[Fact]
-		public void PlainScalarCanBeFollowedByDocumentWithVersion()
-		{
-			var events = StreamOf(
-				DocumentWith(PlainScalar("test")),
-				DocumentWithVersion(PlainScalar("test")));
-
-			var yaml = EmittedTextFrom(events);
-
-			Dump.WriteLine(yaml);
-			yaml.Should().Contain(Lines("test", "...", "%YAML 1.1", "--- test"));
-		}
-
-		[Fact]
-		public void PlainScalarCanBeFollowedByDocumentWithDefaultTags()
-		{
-			var events = StreamOf(
-				DocumentWith(PlainScalar("test")),
-				DocumentWithDefaultTags(PlainScalar("test")));
-
-			var yaml = EmittedTextFrom(events);
-
-			Dump.WriteLine(yaml);
-			yaml.Should().Contain(Lines("test", "--- test"));
-		}
-
-		[Fact]
-		public void PlainScalarCanBeFollowedByDocumentWithCustomTags()
-		{
-			var events = StreamOf(
-				DocumentWith(PlainScalar("test")),
-				DocumentWithCustomTags(PlainScalar("test")));
-
-			var yaml = EmittedTextFrom(events);
-
-			Dump.WriteLine(yaml);
-			yaml.Should().Contain(Lines("test", "...", FooTag, ExTag, ExExTag, "--- test"));
-		}
-
-		[Fact]
-		public void BlockCanBeFollowedByImplicitDocument()
-		{
-			var events = StreamOf(
-				DocumentWith(SequenceWith(SingleQuotedScalar("test"))),
-				DocumentWith(PlainScalar("test")));
-
-			var yaml = EmittedTextFrom(events);
-
-			Dump.WriteLine(yaml);
-
-			yaml.Should().Contain(Lines("- 'test'", "--- test"));
-		}
-
-		[Fact]
-		public void BlockCanBeFollowedByDocumentWithVersion()
-		{
-			var events = StreamOf(
-				DocumentWith(SequenceWith(SingleQuotedScalar("test"))),
-				DocumentWithVersion(PlainScalar("test")));
-
-			var yaml = EmittedTextFrom(events);
-
-			Dump.WriteLine(yaml);
-			yaml.Should().Contain(Lines("- 'test'", "...", "%YAML 1.1", "--- test"));
-		}
-
-		[Fact]
-		public void BlockCanBeFollowedByDocumentWithDefaultTags()
-		{
-			var events = StreamOf(
-				DocumentWith(SequenceWith(SingleQuotedScalar("test"))),
-				DocumentWithDefaultTags(PlainScalar("test")));
-
-			var yaml = EmittedTextFrom(events);
-
-			Dump.WriteLine(yaml);
-			yaml.Should().Contain(Lines("- 'test'", "--- test"));
-		}
-
-		[Fact]
-		public void BlockCanBeFollowedByDocumentWithCustomTags()
-		{
-			var events = StreamOf(
-				DocumentWith(SequenceWith(SingleQuotedScalar("test"))),
-				DocumentWithCustomTags(PlainScalar("test")));
-
-			var yaml = EmittedTextFrom(events);
-
-			Dump.WriteLine(yaml);
-			yaml.Should().Contain(Lines("- 'test'", "...", FooTag, ExTag, ExExTag, "--- test"));
-		}
-
-		[Theory]
-		[InlineData("LF hello\nworld")]
-		[InlineData("CRLF hello\r\nworld")]
-		public void FoldedStyleDoesNotLooseCharacters(string text)
-		{
-			var events = SequenceWith(FoldedScalar(text));
-
-			var yaml = EmittedTextFrom(StreamedDocumentWith(events));
-
-			Dump.WriteLine(yaml);
-			yaml.Should().Contain("world");
-		}
-
-		[Fact]
-		public void FoldedStyleIsSelectedWhenNewLinesAreFoundInLiteral()
-		{
-			var events = SequenceWith(Scalar("hello\nworld").ImplicitPlain);
-
-			var yaml = EmittedTextFrom(StreamedDocumentWith(events));
-
-			Dump.WriteLine(yaml);
-			yaml.Should().Contain(">");
-		}
-
-		[Fact]
-		public void FoldedStyleDoesNotGenerateExtraLineBreaks()
-		{
-			var events = SequenceWith(FoldedScalar("hello\nworld"));
-
-			var yaml = EmittedTextFrom(StreamedDocumentWith(events));
-
-			// Todo: Why involve the rep. model when testing the Emitter? Can we match using a regex?
-			var stream = new YamlStream();
-			stream.Load(new StringReader(yaml));
-			var sequence = (YamlSequenceNode)stream.Documents[0].RootNode;
-			var scalar = (YamlScalarNode)sequence.Children[0];
-
-			Dump.WriteLine(yaml);
-			scalar.Value.Should().Be("hello\nworld");
-		}
-
-		[Fact]
-		public void FoldedStyleDoesNotCollapseLineBreaks()
-		{
-			var events = SequenceWith(FoldedScalar(">+\n"));
-
-			var yaml = EmittedTextFrom(StreamedDocumentWith(events));
-
-			var stream = new YamlStream();
-			stream.Load(new StringReader(yaml));
-			var sequence = (YamlSequenceNode)stream.Documents[0].RootNode;
-			var scalar = (YamlScalarNode)sequence.Children[0];
-
-			Dump.WriteLine("${0}$", yaml);
-			scalar.Value.Should().Be(">+\n");
-		}
-
-		[Fact]
-		[Trait("motive", "issue #39")]
-		public void FoldedStylePreservesNewLines()
-		{
-			var input = "id: 0\nPayload:\n  X: 5\n  Y: 6\n";
-			var events = MappingWith(
-				Scalar("Payload").ImplicitPlain,
-				FoldedScalar(input));
-
-			var yaml = EmittedTextFrom(StreamedDocumentWith(events));
-			Dump.WriteLine(yaml);
-
-			var stream = new YamlStream();
-			stream.Load(new StringReader(yaml));
-
-			var mapping = (YamlMappingNode)stream.Documents[0].RootNode;
-			var value = (YamlScalarNode)mapping.Children.First().Value;
-
-			Dump.WriteLine(value.Value);
-			value.Value.Should().Be(input);
-		}
-
-		[Fact]
-		public void CommentsAreEmittedCorrectly()
-		{
-			var events = SequenceWith(
-				StandaloneComment("Top comment"),
-				StandaloneComment("Second line"),
-				Scalar("first").ImplicitPlain,
-				InlineComment("The first value"),
-				Scalar("second").ImplicitPlain,
-				InlineComment("The second value"),
-				StandaloneComment("Bottom comment")
-			);
-
-			var yaml = EmittedTextFrom(StreamedDocumentWith(events));
-
-			Dump.WriteLine("${0}$", yaml);
-			yaml.Should()
-				.Contain("# Top comment")
-				.And.Contain("# Second line")
-				.And.NotContain("# Top comment # Second line")
-				.And.Contain("first # The first value")
-				.And.Contain("second # The second value")
-				.And.Contain("# Bottom comment");
-		}
-
-<<<<<<< HEAD
-        [Theory]
-        [InlineData("Гранит", 28595)] // Cyrillic (ISO)
-        [InlineData("ГÀƊȽ˱ώҔׂۋᵷẁό₩וּﺪﺸﻸﭧ╬♫₹Ὰỗ᷁ݭ٭ӢР͞ʓǈĄë0", 65001)] // UTF-8
-        public void UnicodeInScalarsCanBeSingleQuotedWhenOutputEncodingSupportsIt(string text, int codePage)
-        {
-            var document = StreamedDocumentWith(
-                SequenceWith(
-                    SingleQuotedScalar(text)
-                )
-            );
-
-            var buffer = new MemoryStream();
-            var encoding = Encoding.GetEncoding(codePage);
-
-            using (var writer = new StreamWriter(buffer, encoding))
-            {
-                var emitter = new Emitter(writer, 2, int.MaxValue, false);
-                foreach (var evt in document)
-                {
-                    emitter.Emit(evt);
-                }
-            }
-
-            var yaml = encoding.GetString(buffer.ToArray());
-
-			yaml.Should()
-                .Contain("'" + text + "'");
-		}
-=======
-        [Fact]
-        public void EmptyStringsAreQuoted()
-        {
-            var events = SequenceWith(
-                Scalar(string.Empty).ImplicitPlain
-            );
-
-            var yaml = EmittedTextFrom(StreamedDocumentWith(events));
-            yaml.Should()
-                .Contain("- ''");
-        }
->>>>>>> 3fcbc4e0
-
-		private string Lines(params string[] lines)
-		{
-			return string.Join(Environment.NewLine, lines);
-		}
-	}
+//  This file is part of YamlDotNet - A .NET library for YAML.
+//  Copyright (c) Antoine Aubry and contributors
+
+//  Permission is hereby granted, free of charge, to any person obtaining a copy of
+//  this software and associated documentation files (the "Software"), to deal in
+//  the Software without restriction, including without limitation the rights to
+//  use, copy, modify, merge, publish, distribute, sublicense, and/or sell copies
+//  of the Software, and to permit persons to whom the Software is furnished to do
+//  so, subject to the following conditions:
+
+//  The above copyright notice and this permission notice shall be included in all
+//  copies or substantial portions of the Software.
+
+//  THE SOFTWARE IS PROVIDED "AS IS", WITHOUT WARRANTY OF ANY KIND, EXPRESS OR
+//  IMPLIED, INCLUDING BUT NOT LIMITED TO THE WARRANTIES OF MERCHANTABILITY,
+//  FITNESS FOR A PARTICULAR PURPOSE AND NONINFRINGEMENT. IN NO EVENT SHALL THE
+//  AUTHORS OR COPYRIGHT HOLDERS BE LIABLE FOR ANY CLAIM, DAMAGES OR OTHER
+//  LIABILITY, WHETHER IN AN ACTION OF CONTRACT, TORT OR OTHERWISE, ARISING FROM,
+//  OUT OF OR IN CONNECTION WITH THE SOFTWARE OR THE USE OR OTHER DEALINGS IN THE
+//  SOFTWARE.
+
+using FluentAssertions;
+using System;
+using System.Collections.Generic;
+using System.IO;
+using System.Linq;
+using System.Text;
+using Xunit;
+using YamlDotNet.Core;
+using YamlDotNet.Core.Events;
+using YamlDotNet.RepresentationModel;
+
+namespace YamlDotNet.Test.Core
+{
+	public class EmitterTests : EmitterTestsHelper
+	{
+		[Theory]
+		[InlineData("01-directives.yaml")]
+		[InlineData("02-scalar-in-imp-doc.yaml")]
+		[InlineData("03-scalar-in-exp-doc.yaml")]
+		[InlineData("04-scalars-in-multi-docs.yaml")]
+		[InlineData("05-circular-sequence.yaml")]
+		[InlineData("06-float-tag.yaml")]
+		[InlineData("07-scalar-styles.yaml")]
+		[InlineData("08-flow-sequence.yaml")]
+		[InlineData("09-flow-mapping.yaml")]
+		[InlineData("10-mixed-nodes-in-sequence.yaml")]
+		[InlineData("11-mixed-nodes-in-mapping.yaml")]
+		[InlineData("12-compact-sequence.yaml")]
+		[InlineData("13-compact-mapping.yaml")]
+		[InlineData("14-mapping-wo-indent.yaml")]
+		public void CompareOriginalAndEmittedText(string filename)
+		{
+			var stream = Yaml.StreamFrom(filename);
+
+			var originalEvents = ParsingEventsOf(stream.ReadToEnd());
+			originalEvents.Run(x => Dump.WriteLine(x));
+			var emittedText = EmittedTextFrom(originalEvents);
+			Dump.WriteLine(emittedText);
+			var emittedEvents = ParsingEventsOf(emittedText);
+			emittedEvents.Run(x => Dump.WriteLine(x));
+
+			emittedEvents.ShouldAllBeEquivalentTo(originalEvents,
+				opt => opt.Excluding(@event => @event.Start)
+						  .Excluding(@event => @event.End)
+						  .Excluding((ParsingEvent @event) => ((DocumentEnd)@event).IsImplicit));
+		}
+
+		private IList<ParsingEvent> ParsingEventsOf(string text)
+		{
+			var parser = new Parser(new StringReader(text));
+			return EnumerationOf(parser).ToList();
+		}
+
+		private IEnumerable<ParsingEvent> EnumerationOf(IParser parser)
+		{
+			while (parser.MoveNext())
+			{
+				yield return parser.Current;
+			}
+		}
+
+		[Fact]
+		public void PlainScalarCanBeFollowedByImplicitDocument()
+		{
+			var events = StreamOf(
+				DocumentWith(PlainScalar("test")),
+				DocumentWith(PlainScalar("test")));
+
+			var yaml = EmittedTextFrom(events);
+
+			yaml.Should().Contain(Lines("test", "--- test"));
+		}
+
+		[Fact]
+		public void PlainScalarCanBeFollowedByDocumentWithVersion()
+		{
+			var events = StreamOf(
+				DocumentWith(PlainScalar("test")),
+				DocumentWithVersion(PlainScalar("test")));
+
+			var yaml = EmittedTextFrom(events);
+
+			Dump.WriteLine(yaml);
+			yaml.Should().Contain(Lines("test", "...", "%YAML 1.1", "--- test"));
+		}
+
+		[Fact]
+		public void PlainScalarCanBeFollowedByDocumentWithDefaultTags()
+		{
+			var events = StreamOf(
+				DocumentWith(PlainScalar("test")),
+				DocumentWithDefaultTags(PlainScalar("test")));
+
+			var yaml = EmittedTextFrom(events);
+
+			Dump.WriteLine(yaml);
+			yaml.Should().Contain(Lines("test", "--- test"));
+		}
+
+		[Fact]
+		public void PlainScalarCanBeFollowedByDocumentWithCustomTags()
+		{
+			var events = StreamOf(
+				DocumentWith(PlainScalar("test")),
+				DocumentWithCustomTags(PlainScalar("test")));
+
+			var yaml = EmittedTextFrom(events);
+
+			Dump.WriteLine(yaml);
+			yaml.Should().Contain(Lines("test", "...", FooTag, ExTag, ExExTag, "--- test"));
+		}
+
+		[Fact]
+		public void BlockCanBeFollowedByImplicitDocument()
+		{
+			var events = StreamOf(
+				DocumentWith(SequenceWith(SingleQuotedScalar("test"))),
+				DocumentWith(PlainScalar("test")));
+
+			var yaml = EmittedTextFrom(events);
+
+			Dump.WriteLine(yaml);
+
+			yaml.Should().Contain(Lines("- 'test'", "--- test"));
+		}
+
+		[Fact]
+		public void BlockCanBeFollowedByDocumentWithVersion()
+		{
+			var events = StreamOf(
+				DocumentWith(SequenceWith(SingleQuotedScalar("test"))),
+				DocumentWithVersion(PlainScalar("test")));
+
+			var yaml = EmittedTextFrom(events);
+
+			Dump.WriteLine(yaml);
+			yaml.Should().Contain(Lines("- 'test'", "...", "%YAML 1.1", "--- test"));
+		}
+
+		[Fact]
+		public void BlockCanBeFollowedByDocumentWithDefaultTags()
+		{
+			var events = StreamOf(
+				DocumentWith(SequenceWith(SingleQuotedScalar("test"))),
+				DocumentWithDefaultTags(PlainScalar("test")));
+
+			var yaml = EmittedTextFrom(events);
+
+			Dump.WriteLine(yaml);
+			yaml.Should().Contain(Lines("- 'test'", "--- test"));
+		}
+
+		[Fact]
+		public void BlockCanBeFollowedByDocumentWithCustomTags()
+		{
+			var events = StreamOf(
+				DocumentWith(SequenceWith(SingleQuotedScalar("test"))),
+				DocumentWithCustomTags(PlainScalar("test")));
+
+			var yaml = EmittedTextFrom(events);
+
+			Dump.WriteLine(yaml);
+			yaml.Should().Contain(Lines("- 'test'", "...", FooTag, ExTag, ExExTag, "--- test"));
+		}
+
+		[Theory]
+		[InlineData("LF hello\nworld")]
+		[InlineData("CRLF hello\r\nworld")]
+		public void FoldedStyleDoesNotLooseCharacters(string text)
+		{
+			var events = SequenceWith(FoldedScalar(text));
+
+			var yaml = EmittedTextFrom(StreamedDocumentWith(events));
+
+			Dump.WriteLine(yaml);
+			yaml.Should().Contain("world");
+		}
+
+		[Fact]
+		public void FoldedStyleIsSelectedWhenNewLinesAreFoundInLiteral()
+		{
+			var events = SequenceWith(Scalar("hello\nworld").ImplicitPlain);
+
+			var yaml = EmittedTextFrom(StreamedDocumentWith(events));
+
+			Dump.WriteLine(yaml);
+			yaml.Should().Contain(">");
+		}
+
+		[Fact]
+		public void FoldedStyleDoesNotGenerateExtraLineBreaks()
+		{
+			var events = SequenceWith(FoldedScalar("hello\nworld"));
+
+			var yaml = EmittedTextFrom(StreamedDocumentWith(events));
+
+			// Todo: Why involve the rep. model when testing the Emitter? Can we match using a regex?
+			var stream = new YamlStream();
+			stream.Load(new StringReader(yaml));
+			var sequence = (YamlSequenceNode)stream.Documents[0].RootNode;
+			var scalar = (YamlScalarNode)sequence.Children[0];
+
+			Dump.WriteLine(yaml);
+			scalar.Value.Should().Be("hello\nworld");
+		}
+
+		[Fact]
+		public void FoldedStyleDoesNotCollapseLineBreaks()
+		{
+			var events = SequenceWith(FoldedScalar(">+\n"));
+
+			var yaml = EmittedTextFrom(StreamedDocumentWith(events));
+
+			var stream = new YamlStream();
+			stream.Load(new StringReader(yaml));
+			var sequence = (YamlSequenceNode)stream.Documents[0].RootNode;
+			var scalar = (YamlScalarNode)sequence.Children[0];
+
+			Dump.WriteLine("${0}$", yaml);
+			scalar.Value.Should().Be(">+\n");
+		}
+
+		[Fact]
+		[Trait("motive", "issue #39")]
+		public void FoldedStylePreservesNewLines()
+		{
+			var input = "id: 0\nPayload:\n  X: 5\n  Y: 6\n";
+			var events = MappingWith(
+				Scalar("Payload").ImplicitPlain,
+				FoldedScalar(input));
+
+			var yaml = EmittedTextFrom(StreamedDocumentWith(events));
+			Dump.WriteLine(yaml);
+
+			var stream = new YamlStream();
+			stream.Load(new StringReader(yaml));
+
+			var mapping = (YamlMappingNode)stream.Documents[0].RootNode;
+			var value = (YamlScalarNode)mapping.Children.First().Value;
+
+			Dump.WriteLine(value.Value);
+			value.Value.Should().Be(input);
+		}
+
+		[Fact]
+		public void CommentsAreEmittedCorrectly()
+		{
+			var events = SequenceWith(
+				StandaloneComment("Top comment"),
+				StandaloneComment("Second line"),
+				Scalar("first").ImplicitPlain,
+				InlineComment("The first value"),
+				Scalar("second").ImplicitPlain,
+				InlineComment("The second value"),
+				StandaloneComment("Bottom comment")
+			);
+
+			var yaml = EmittedTextFrom(StreamedDocumentWith(events));
+
+			Dump.WriteLine("${0}$", yaml);
+			yaml.Should()
+				.Contain("# Top comment")
+				.And.Contain("# Second line")
+				.And.NotContain("# Top comment # Second line")
+				.And.Contain("first # The first value")
+				.And.Contain("second # The second value")
+				.And.Contain("# Bottom comment");
+		}
+
+        [Theory]
+        [InlineData("Гранит", 28595)] // Cyrillic (ISO)
+        [InlineData("ГÀƊȽ˱ώҔׂۋᵷẁό₩וּﺪﺸﻸﭧ╬♫₹Ὰỗ᷁ݭ٭ӢР͞ʓǈĄë0", 65001)] // UTF-8
+        public void UnicodeInScalarsCanBeSingleQuotedWhenOutputEncodingSupportsIt(string text, int codePage)
+        {
+            var document = StreamedDocumentWith(
+                SequenceWith(
+                    SingleQuotedScalar(text)
+                )
+            );
+
+            var buffer = new MemoryStream();
+            var encoding = Encoding.GetEncoding(codePage);
+
+            using (var writer = new StreamWriter(buffer, encoding))
+            {
+                var emitter = new Emitter(writer, 2, int.MaxValue, false);
+                foreach (var evt in document)
+                {
+                    emitter.Emit(evt);
+                }
+            }
+
+            var yaml = encoding.GetString(buffer.ToArray());
+
+			yaml.Should()
+                .Contain("'" + text + "'");
+		}
+
+        [Fact]
+        public void EmptyStringsAreQuoted()
+        {
+            var events = SequenceWith(
+                Scalar(string.Empty).ImplicitPlain
+            );
+
+            var yaml = EmittedTextFrom(StreamedDocumentWith(events));
+            yaml.Should()
+                .Contain("- ''");
+        }
+
+		private string Lines(params string[] lines)
+		{
+			return string.Join(Environment.NewLine, lines);
+		}
+	}
 }