--- conflicted
+++ resolved
@@ -67,12 +67,8 @@
                 }
                 catch (Exception ex)
                 {
-<<<<<<< HEAD
-                    Assert.True(error, "Unexpected spec failure.\nExpected:\n" + expectedResult + "\nActual:\n[Writer Output]\n" + writer + "\n[Exception]\n" + ex);
+                    Assert.True(error, $"Unexpected spec failure ({name}).\n{description}\nExpected:\n{expectedResult}\nActual:\n[Writer Output]\n{writer}\n[Exception]\n{ex}");
                     Debug.Assert(!(error && knownFalsePositives.Contains(name)), $"Spec test '{name}' passed but present in '{nameof(knownFalsePositives)}' list. Consider removing it from the list.");
-=======
-                    Assert.True(error, $"Unexpected spec failure ({name}).\n{description}\nExpected:\n{expectedResult}\nActual:\n[Writer Output]\n{writer}\n[Exception]\n{ex}");
->>>>>>> cc068df9
                     return;
                 }
 
